--- conflicted
+++ resolved
@@ -483,28 +483,7 @@
 	return nil
 }
 
-<<<<<<< HEAD
-func (l *loader) replaceNetworkDatapath(ctx context.Context, interfaces []string) (err error) {
-	progs := []progDefinition{{progName: symbolFromNetwork, direction: dirIngress}}
-	for _, iface := range option.Config.EncryptInterface {
-		finalize, replaceErr := replaceDatapath(ctx, iface, networkObj, progs, "")
-		if replaceErr != nil {
-			log.WithField(logfields.Interface, iface).WithError(replaceErr).Error("Load encryption network failed")
-			// Return the error to the caller, but keep trying replacing other interfaces.
-			err = replaceErr
-		} else {
-			log.WithField(logfields.Interface, iface).Info("Encryption network program (re)loaded")
-			// Defer map removal until all interfaces' progs have been replaced.
-			defer finalize()
-		}
-	}
-	return
-}
-
 func (l *loader) replaceOverlayDatapath(ctx context.Context, cArgs []string, iface string) error {
-=======
-func (l *Loader) replaceOverlayDatapath(ctx context.Context, cArgs []string, iface string) error {
->>>>>>> 5f77d50e
 	if err := compileOverlay(ctx, cArgs); err != nil {
 		log.WithError(err).Fatal("failed to compile overlay programs")
 	}
